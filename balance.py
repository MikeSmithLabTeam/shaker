--- conflicted
+++ resolved
@@ -159,7 +159,6 @@
         super().__init__(ard)
         self.reset_origin()
         
-<<<<<<< HEAD
         # read initial positions from file and put in self.x and self.y
         with open(motor_pos_file, 'r') as file:
             motor_data = file.read()
@@ -174,13 +173,6 @@
         dX requires moving in opposite direction. dx and dy are measured in steps.
         Motor_pos_file is path to file in which relative stepper motor positions are stored.
         """
-=======
-    def movexy(self, x : float, y: float):
-        """This assumes that the 2 motors are front left and right. dY requires moving both in same direction. 
-        dX requires moving in opposite direction. dx and dy are measured in steps"""
-        dx = int(x-self.x_motor)
-        dy = int(y-self.y_motor)
->>>>>>> 8fc95bd6
         
         motor1_steps = dx - dy
         motor2_steps = dx + dy
@@ -200,20 +192,11 @@
         self.move_motor(1, motor1_steps, motor1_dir)
         self.move_motor(2, motor2_steps, motor2_dir)
         
-<<<<<<< HEAD
         #Write positions to file
         string = str(self.x) + "," + str(self.y)
 
         with open(self.motor_pos_file, "w") as file:
             motor_data = file.write(string)
-=======
-        self.x_motor += dx
-        self.y_motor += dy
-    
-    def reset_origin(self):
-        self.x_motor=0
-        self.y_motor=0
->>>>>>> 8fc95bd6
 
 
 """------------------------------------------------------------------------------------------------------------------------
@@ -292,22 +275,6 @@
 
 
 if __name__ == "__main__":
-<<<<<<< HEAD
     with arduino.Arduino('COM3') as ard:
         motor = StepperXY(ard)
         motor.movexy(1000, 0)
-=======
-    #setup external objects
-    #myshaker = shaker.Shaker()
-    #myshaker.start_serial()
-    #myshaker.init_duty(val=500)
-    #motors=StepperXY()
-    #cam=camera.Camera(cam_type=CameraType.PANASONICHCX1000)
-
-    #Level the system
-    #balancer = Balancer(myshaker, cam, motors)
-    #balancer.level(measure_com, bounds, initial_pts, iterations=10, tolerance=0.01)
-    vals = [[-5,5],[5,-5]]
-    pts = generate_initial_pts(vals)
-    print(pts)
->>>>>>> 8fc95bd6
